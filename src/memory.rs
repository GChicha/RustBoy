pub struct Memory {
    rom: Vec<u8>,
}

enum Section {
    Rom,
}

struct TranslatedAddress {
    section: Section,
    address: u16,
}

impl Memory {
<<<<<<< HEAD
    fn translate_address(
        address: u16,
    ) -> Result<TranslatedAddress, &'static str> {
        // println!("Requested {:04X}", address);
        if address == 0 {
=======
    fn translate_address(address: u16) -> Result<TranslatedAddress, &'static str> {
        if address <= 0 {
>>>>>>> a79a4013
            Err("Memory must be higher than zero")
        } else if address < 0x8000 {
            Ok(TranslatedAddress {
                section: Section::Rom,
                address: address,
            })
        } else {
            Err("Not mapped yet")
        }
    }

    pub fn get_byte(&self, address: u16) -> Result<i8, &'static str> {
        let translate_address = Memory::translate_address(address)?;
        match translate_address.section {
            Section::Rom => Ok(self.rom[translate_address.address as usize] as i8),
            _ => Err("Not mapped yet"),
        }
    }

    pub fn get_word(&self, address: u16) -> Result<i16, &'static str> {
        let l_data = self.get_byte(address).unwrap();
        let m_data = self.get_byte(address + 1).unwrap();

<<<<<<< HEAD
        let data = (((m_data as u16) << 8) | (l_data as u8) as u16) as i16;
=======
                let data = (((m_data as u16) << 8) | (l_data as u8) as u16) as i16;
>>>>>>> a79a4013

        Ok(data)
    }

    pub fn set_byte(&mut self, address: u16, value: i8) {
        let translate_address = Memory::translate_address(address).unwrap();
        match translate_address.section {
            Section::Rom => self.rom[translate_address.address as usize] = value as u8,
        };
    }

    pub fn set_word(&mut self, address: u16, value: i16) {
        let translate_address = Memory::translate_address(address).unwrap();
        match translate_address.section {
            Section::Rom => {
                self.rom[translate_address.address as usize] = (value >> 8) as u8;
                self.rom[translate_address.address as usize] = value as u8;
            }
        };
    }

    pub fn new(rom: Vec<u8>) -> Memory {
        Memory { rom }
    }
}<|MERGE_RESOLUTION|>--- conflicted
+++ resolved
@@ -12,16 +12,11 @@
 }
 
 impl Memory {
-<<<<<<< HEAD
     fn translate_address(
         address: u16,
     ) -> Result<TranslatedAddress, &'static str> {
         // println!("Requested {:04X}", address);
-        if address == 0 {
-=======
-    fn translate_address(address: u16) -> Result<TranslatedAddress, &'static str> {
         if address <= 0 {
->>>>>>> a79a4013
             Err("Memory must be higher than zero")
         } else if address < 0x8000 {
             Ok(TranslatedAddress {
@@ -45,11 +40,7 @@
         let l_data = self.get_byte(address).unwrap();
         let m_data = self.get_byte(address + 1).unwrap();
 
-<<<<<<< HEAD
         let data = (((m_data as u16) << 8) | (l_data as u8) as u16) as i16;
-=======
-                let data = (((m_data as u16) << 8) | (l_data as u8) as u16) as i16;
->>>>>>> a79a4013
 
         Ok(data)
     }
